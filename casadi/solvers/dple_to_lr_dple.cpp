--- conflicted
+++ resolved
@@ -96,20 +96,8 @@
     std::vector<MX> Pr = solver_.call(
       lrdpleIn("a", A, "v", V, "c", MX(repmat(C, 1, K)), "h", MX(repmat(H, 1, K))));
 
-<<<<<<< HEAD
-      for (int kk=0;kk<hph.size();++kk) {
-        hph[kk] = mul(hph[kk].T(), mul(Ps_[k], hph[kk]));
-      }
-      HPH[k] = diagcat(hph);
-    }
-
-
-    f_ = MXFunction(lrdpleIn("a", As, "v", Vs, "c", Cs, "h", Hs),
-                    lrdpleOut("y", horzcat(HPH)));
-=======
     f_ = MXFunction(dpleIn("a", A, "v", V),
                     dpleOut("p", Pr[DPLE_P]));
->>>>>>> e3b5c288
     f_.init();
 
     Wrapper::checkDimensions();
