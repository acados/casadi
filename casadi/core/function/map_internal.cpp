--- conflicted
+++ resolved
@@ -237,17 +237,7 @@
                      "Falling back to serial mode.");
       parallelization_ = PARALLELIZATION_SERIAL;
     }
-<<<<<<< HEAD
-#ifndef WITH_OPENMP
-    if (parallelization_ == PARALLELIZATION_OMP) {
-      casadi_warning("CasADi was not compiled with OpenMP." <<
-                     "Falling back to serial mode.");
-      parallelization_ = PARALLELIZATION_SERIAL;
-    }
-#endif // WITH_OPENMP
-
-=======
->>>>>>> c73550ba
+
     int num_in = f_.nIn(), num_out = f_.nOut();
 
     // Initialize the functions, get input and output sparsities
