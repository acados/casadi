--- conflicted
+++ resolved
@@ -25,7 +25,6 @@
 
 #include "fx.hpp"
 #include "linear_solver.hpp"
-//#define NEW_INTEGRATOR
 
 /** \defgroup DAE_doc
   Solves the following initial value problem (IVP):
@@ -92,7 +91,7 @@
   DAE_T,
   /// Time derivative of differential states [xdot]
   DAE_XDOT,
-  /// Number of arguments. */
+  /// Number of arguments.
   DAE_NUM_IN
 };
 
@@ -114,13 +113,7 @@
   RDAE_RX,
   /// Backward algebraic state [rz]
   RDAE_RZ,
-<<<<<<< HEAD
-  /** Forward differential state */
-=======
-  /// Backward parameter [rp]
-  RDAE_RP,
   /// Forward differential state [x]
->>>>>>> 341354ae
   RDAE_X,
   /// Forward algebraic state [z]
   RDAE_Z,
@@ -128,34 +121,15 @@
   RDAE_P,
   /// Explicit time dependence [t]
   RDAE_T,
-<<<<<<< HEAD
-  /** Time derivative of differential states */
+  /// Time derivative of differential states [xdot]
   RDAE_XDOT,
-  /** Time derivative of backward differential state */
-=======
   /// Time derivative of backward differential state [rxdot]
->>>>>>> 341354ae
   RDAE_RXDOT,
   /// Number of arguments.
   RDAE_NUM_IN
 };
 
-<<<<<<< HEAD
-/// Helper function to create ODE/DAE backward integration function input arguments
-template<class M>
-std::vector<M> rdaeIn(const M& rx, const M& rz=M(), const M& x=M(), const M& z=M(), const M& p=M(), const M& t=M(), const M& xdot=M(), const M& rxdot=M()){
-  M ret[RDAE_NUM_IN] = {rx,rz,x,z,p,t,xdot,rxdot};
-  return std::vector<M>(ret,ret+RDAE_NUM_IN);
-}
-#ifdef SWIG
-%template(rdaeIn) rdaeIn<SXMatrix>;
-%template(rdaeIn) rdaeIn<MX>;
-#endif //SWIG
-
-/// Output arguments of an ODE/DAE backward integration function
-=======
 /// Output arguments of an ODE/DAE backward integration function [rdaeOut]
->>>>>>> 341354ae
 enum RDAEOutput{
   /// Right hand side of ODE. [ode]
   RDAE_ODE,
@@ -171,7 +145,7 @@
 enum IntegratorInput{
   /// Differential state at the initial time [x0]
   INTEGRATOR_X0, 
-  /// Parameters [p] */
+  /// Parameters [p]
   INTEGRATOR_P,
   /// Backward differential state at the final time [rx0]
   INTEGRATOR_RX0, 
