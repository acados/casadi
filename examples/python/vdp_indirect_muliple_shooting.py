#
#     This file is part of CasADi.
# 
#     CasADi -- A symbolic framework for dynamic optimization.
#     Copyright (C) 2010 by Joel Andersson, Moritz Diehl, K.U.Leuven. All rights reserved.
# 
#     CasADi is free software; you can redistribute it and/or
#     modify it under the terms of the GNU Lesser General Public
#     License as published by the Free Software Foundation; either
#     version 3 of the License, or (at your option) any later version.
# 
#     CasADi is distributed in the hope that it will be useful,
#     but WITHOUT ANY WARRANTY; without even the implied warranty of
#     MERCHANTABILITY or FITNESS FOR A PARTICULAR PURPOSE.  See the GNU
#     Lesser General Public License for more details.
# 
#     You should have received a copy of the GNU Lesser General Public
#     License along with CasADi; if not, write to the Free Software
#     Foundation, Inc., 51 Franklin Street, Fifth Floor, Boston, MA  02110-1301  USA
# 
# 
from casadi import *
import numpy as NP
import matplotlib.pyplot as plt

# time
t = ssym("t")

# Declare variables (use simple, efficient DAG)
x0=ssym("x0"); x1=ssym("x1")
x = vertcat((x0,x1))

# Control
u = ssym("u")

# ODE right hand side
xdot = vertcat([(1 - x1*x1)*x0 - x1 + u, x0])

# Lagrangian function
L = x0*x0 + x1*x1 + u*u

# Costate
lam = ssym("lam",2)

# Hamiltonian function
H = inner_prod(lam,xdot) + L
Hfcn = SXFunction([x,lam,u,t],[H])
Hfcn.init()

# Costate equations
ldot = -Hfcn.grad(0,0)

## The control must minimize the Hamiltonian, which is:
print "Hamiltonian: ", H

# H is of a convect quadratic form in u: H = u*u + p*u + q, let's get the coefficient p
p = Hfcn.grad(2,0)    # this gives us 2*u + p
p = substitute(p,u,0) # replace u with zero: gives us p

# H's unconstrained minimizer is: u = -p/2
u_opt = -p/2

# We must constrain u to the interval [-0.75, 1.0], convexity of H ensures that the optimum is obtain at the bound when u_opt is outside the interval
u_opt = min(u_opt,1.0)
u_opt = max(u_opt,-0.75)
print "optimal control: ", u_opt

# Augment f with lam_dot and subtitute in the value for the optimal control
f = vertcat((xdot,ldot))
f = substitute(f,u,u_opt)

# Create the right hand side function
rhs_in = list(daeIn(x=vertcat((x,lam))))
rhs_in[DAE_T] = t
rhs = SXFunction(rhs_in,daeOut(ode=f))

# Augmented DAE state dimension
nX = 4

# End time
tf = 10.0

# Number of shooting nodes
num_nodes = 20

# Create an integrator (CVodes)
I = CVodesIntegrator(rhs)
I.setOption("abstol",1e-8) # abs. tolerance
I.setOption("reltol",1e-8) # rel. tolerance
I.setOption("t0",0.0)
I.setOption("tf",tf/num_nodes)
I.init()

# Variables in the root finding problem
NV = nX*(num_nodes+1)
V = msym("V",NV)

# Get the state at each shooting node
X = []
v_offset = 0
for k in range(num_nodes+1):
  X.append(V[v_offset:v_offset+nX])
  v_offset = v_offset+nX

# Formulate the root finding problem
G = []
for k in range(num_nodes):
  XF,_,_,_ = I.call(integratorIn(x0=X[k]))
  G.append(XF-X[k+1])

# Terminal constraints: lam = 0
G = MXFunction([V],[vertcat(G)])

# Dummy objective function (there are no degrees of freedom)
F = MXFunction([V],[0])

# Allocate NLP solver
solver = IpoptSolver(F,G)

# Initialize the NLP solver
solver.init()

# Set bounds and initial guess
<<<<<<< HEAD
solver.setInput([   0,   1,-inf,-inf] + (num_nodes-1)*[-inf,-inf,-inf,-inf] + [-inf,-inf,   0,   0], "lbx")
solver.setInput([   0,   1, inf, inf] + (num_nodes-1)*[ inf, inf, inf, inf] + [ inf, inf,   0,   0], "ubx")
solver.setInput([   0,   0,   0,   0] + (num_nodes-1)*[   0,   0,   0,   0] + [   0,   0,   0,   0], "x_init")
solver.setInput(num_nodes*[0,0,0,0], "lbg")
solver.setInput(num_nodes*[0,0,0,0], "ubg")
=======
solver.setInput([   0,   1,-inf,-inf] + (num_nodes-1)*[-inf,-inf,-inf,-inf] + [-inf,-inf,   0,   0], NLP_LBX)
solver.setInput([   0,   1, inf, inf] + (num_nodes-1)*[ inf, inf, inf, inf] + [ inf, inf,   0,   0], NLP_UBX)
solver.setInput([   0,   0,   0,   0] + (num_nodes-1)*[   0,   0,   0,   0] + [   0,   0,   0,   0], NLP_SOLVER_X0)
solver.setInput(num_nodes*[0,0,0,0], NLP_LBG)
solver.setInput(num_nodes*[0,0,0,0], NLP_UBG)
>>>>>>> 2cbaca5f

# Solve the problem
solver.solve()

# Time grid for visualization
tgrid = NP.linspace(0,tf,100)

# Output functions
output_fcn = SXFunction(rhs_in,[x0,x1,u_opt])

# Increase the end time for the integrator
I.setOption("tf",tf)
I.init()

# Simulator to get optimal state and control trajectories
simulator = Simulator(I, output_fcn, tgrid)
simulator.init()

# Pass initial conditions to the simulator
<<<<<<< HEAD
simulator.setInput(solver.output("x_opt")[0:4],"x0")
=======
simulator.setInput(solver.output(NLP_SOLVER_X)[0:4],INTEGRATOR_X0)
>>>>>>> 2cbaca5f

# Simulate to get the trajectories
simulator.evaluate()

# Get optimal control
x_opt = simulator.output(0)
y_opt = simulator.output(1)
u_opt = simulator.output(2)

# Plot the results
plt.figure(1)
plt.clf()
plt.plot(tgrid,x_opt,'--')
plt.plot(tgrid,y_opt,'-')
plt.plot(tgrid,u_opt,'-.')
plt.title("Van der Pol optimization - indirect multiple shooting")
plt.xlabel('time')
plt.legend(['x trajectory','y trajectory','u trajectory'])
plt.grid()
plt.show()






<|MERGE_RESOLUTION|>--- conflicted
+++ resolved
@@ -121,19 +121,11 @@
 solver.init()
 
 # Set bounds and initial guess
-<<<<<<< HEAD
 solver.setInput([   0,   1,-inf,-inf] + (num_nodes-1)*[-inf,-inf,-inf,-inf] + [-inf,-inf,   0,   0], "lbx")
 solver.setInput([   0,   1, inf, inf] + (num_nodes-1)*[ inf, inf, inf, inf] + [ inf, inf,   0,   0], "ubx")
-solver.setInput([   0,   0,   0,   0] + (num_nodes-1)*[   0,   0,   0,   0] + [   0,   0,   0,   0], "x_init")
+solver.setInput([   0,   0,   0,   0] + (num_nodes-1)*[   0,   0,   0,   0] + [   0,   0,   0,   0], "x0")
 solver.setInput(num_nodes*[0,0,0,0], "lbg")
 solver.setInput(num_nodes*[0,0,0,0], "ubg")
-=======
-solver.setInput([   0,   1,-inf,-inf] + (num_nodes-1)*[-inf,-inf,-inf,-inf] + [-inf,-inf,   0,   0], NLP_LBX)
-solver.setInput([   0,   1, inf, inf] + (num_nodes-1)*[ inf, inf, inf, inf] + [ inf, inf,   0,   0], NLP_UBX)
-solver.setInput([   0,   0,   0,   0] + (num_nodes-1)*[   0,   0,   0,   0] + [   0,   0,   0,   0], NLP_SOLVER_X0)
-solver.setInput(num_nodes*[0,0,0,0], NLP_LBG)
-solver.setInput(num_nodes*[0,0,0,0], NLP_UBG)
->>>>>>> 2cbaca5f
 
 # Solve the problem
 solver.solve()
@@ -153,11 +145,7 @@
 simulator.init()
 
 # Pass initial conditions to the simulator
-<<<<<<< HEAD
-simulator.setInput(solver.output("x_opt")[0:4],"x0")
-=======
-simulator.setInput(solver.output(NLP_SOLVER_X)[0:4],INTEGRATOR_X0)
->>>>>>> 2cbaca5f
+simulator.setInput(solver.output("x")[0:4],"x0")
 
 # Simulate to get the trajectories
 simulator.evaluate()
