#
#     This file is part of CasADi.
#
#     CasADi -- A symbolic framework for dynamic optimization.
#     Copyright (C) 2010-2014 Joel Andersson, Joris Gillis, Moritz Diehl,
#                             K.U. Leuven. All rights reserved.
#     Copyright (C) 2011-2014 Greg Horn
#
#     CasADi is free software; you can redistribute it and/or
#     modify it under the terms of the GNU Lesser General Public
#     License as published by the Free Software Foundation; either
#     version 3 of the License, or (at your option) any later version.
#
#     CasADi is distributed in the hope that it will be useful,
#     but WITHOUT ANY WARRANTY; without even the implied warranty of
#     MERCHANTABILITY or FITNESS FOR A PARTICULAR PURPOSE.  See the GNU
#     Lesser General Public License for more details.
#
#     You should have received a copy of the GNU Lesser General Public
#     License along with CasADi; if not, write to the Free Software
#     Foundation, Inc., 51 Franklin Street, Fifth Floor, Boston, MA  02110-1301  USA
#
#
from casadi import *
import casadi as c
from numpy import *
import unittest
from types import *
from helpers import *

socpsolvers = []
if SdpSolver.hasPlugin("dsdp"):
  socpsolvers.append(("sdp",{"sdp_solver": "dsdp" ,"verbose": True, "sdp_solver_options": {"verbose":True}},{},False))

if SdpSolver.hasPlugin("dsdp"):
  socpsolvers.append(("sdp.dsdp",{ "sdp_solver_options": {"verbose":True}},{},False))

if SocpSolver.hasPlugin("mosek"):
  socpsolvers.append(("mosek",{ "MSK_DPAR_INTPNT_CO_TOL_REL_GAP":1e-10 },{"less_digits": 1},False))
<<<<<<< HEAD
=======

if SocpSolver.hasPlugin("ecos"):
  socpsolvers.append(("ecos",{"abstol":1e-10,"reltol":1e-10},{"less_digits": 1},False))
>>>>>>> 17c4ffae

print socpsolvers
  
class SocpSolverTests(casadiTestCase):

  def test_simple(self):
    #  min  2 x + y
    #
    #    ||  x-5 , y-7 ||_2 <= 4
    #
    #
    c = DMatrix([2,1])
    G = sparsify(DMatrix([[1,0],[0,1]])).T
    H = DMatrix([-5,-7])
    E = sparsify(DMatrix([0,0]))
    F = DMatrix([4])

    A = DMatrix(0,2)
    LBA = DMatrix()
    UBA = DMatrix()
    LBX = DMatrix([ 0 ]*2)
    UBX = DMatrix([ 100 ]*2)
    
    for socpsolver, socp_options, aux_options, re_init in socpsolvers:
      self.message("socpsolver: " + str(socpsolver))

<<<<<<< HEAD
      allopts = dict(socp_options)
      allopts["ni"] = [2]
      solver = SocpSolver("mysolver",socpsolver,{'g':G.sparsity(),'e':E.sparsity(),'a':A.sparsity()},allopts)

      try:
        less_digits=aux_options["less_digits"]
      except:
        less_digits=0
=======
      solver = SocpSolver(socpsolver,socpStruct(g=G.sparsity(),e=E.sparsity(),a=A.sparsity()))
      solver.setOption(socp_options)
      solver.setOption("ni",[2])
      solver.init()
>>>>>>> 17c4ffae

      try:
        less_digits=aux_options["less_digits"]
      except:
        less_digits=0

      solver.setInput(c,"c")
      solver.setInput(A,"a")
      solver.setInput(G,"g")
      solver.setInput(H,"h")
      solver.setInput(E,"e")
      solver.setInput(F,"f")
      solver.setInput(LBX,"lbx")
      solver.setInput(UBX,"ubx")
      solver.setInput(LBA,"lba")
      solver.setInput(UBA,"uba")

      solver.evaluate()

      self.checkarray(solver.getOutput(),DMatrix([5-8/sqrt(5),7-4/sqrt(5)]),str(socpsolver),digits=max(1,5-less_digits))
      self.checkarray(solver.getOutput("lam_x"),DMatrix([0,0]),str(socpsolver),digits=max(1,5-less_digits))
      self.assertAlmostEqual(solver.getOutput("cost")[0],10-16/sqrt(5)+7-4/sqrt(5),max(1,5-less_digits),str(socpsolver))
      
  def testboundsviol(self):

    a = 1.3
    
    c = DMatrix([2,1])
    G = sparsify(DMatrix([[1,0],[0,1]])).T
    H = DMatrix([0,0])
    E = sparsify(DMatrix([a,0]))
    F = DMatrix([4])

    A = DMatrix(0,2)
    LBA = DMatrix()
    UBA = DMatrix()
    
    for socpsolver, socp_options, aux_options, re_init in socpsolvers:
      self.message("socpsolver: " + str(socpsolver))

<<<<<<< HEAD
      allopts = dict(socp_options)
      allopts["ni"] = [2]
      solver = SocpSolver("mysolver",socpsolver,{"g": G.sparsity(),"e":E.sparsity(),"a":A.sparsity()},allopts)
=======
      solver = SocpSolver(socpsolver,socpStruct(g=G.sparsity(),e=E.sparsity(),a=A.sparsity()))
      solver.setOption(socp_options)
      solver.setOption("ni",[2])
      solver.init()
>>>>>>> 17c4ffae

      solver.setInput(c,"c")
      solver.setInput(A,"a")
      solver.setInput(G,"g")
      solver.setInput(H,"h")
      solver.setInput(E,"e")
      solver.setInput(F,"f")
      
      solver.setInput([0,0],"lbx")
      solver.setInput([0,-3],"ubx")

      with self.assertRaises(Exception):
        solver.evaluate()
      
  def test_simple2(self):
    #  min  2 x + y
    #
    #    ||  x , y ||_2 <= ax+4
    #
    #
    
    a = 1.3
    
    c = DMatrix([2,1])
    G = sparsify(DMatrix([[1,0],[0,1]])).T
    H = DMatrix([0,0])
    E = sparsify(DMatrix([a,0]))
    F = DMatrix([4])

    A = DMatrix(0,2)
    LBA = DMatrix()
    UBA = DMatrix()
    
    for socpsolver, socp_options, aux_options, re_init in socpsolvers:
      self.message("socpsolver: " + str(socpsolver))

<<<<<<< HEAD
      allopts = dict(socp_options)
      allopts["ni"] = [2]
      solver = SocpSolver("mysolver",socpsolver,{'g':G.sparsity(),'e':E.sparsity(),'a':A.sparsity()},allopts)

      try:
        less_digits=aux_options["less_digits"]
      except:
        less_digits=0
=======
      solver = SocpSolver(socpsolver,socpStruct(g=G.sparsity(),e=E.sparsity(),a=A.sparsity()))
      solver.setOption(socp_options)
      solver.setOption("ni",[2])
      solver.init()
>>>>>>> 17c4ffae

      try:
        less_digits=aux_options["less_digits"]
      except:
        less_digits=0

      solver.setInput(c,"c")
      solver.setInput(A,"a")
      solver.setInput(G,"g")
      solver.setInput(H,"h")
      solver.setInput(E,"e")
      solver.setInput(F,"f")

      solver.evaluate()
      
      # solution: intersection of 2*x-4*y-(2*a*(a*x+4))=0,x^2+y^2=(4+a*x)^2

      xs = -(8*sqrt(5-a**2)+4*a**3-20*a)/(a**4-6*a**2+5)
      ys = 4*sqrt(5-a**2)/(a**2-5)
      self.checkarray(solver.getOutput(),DMatrix([xs,ys]),str(socpsolver),digits=max(1,5-less_digits))
      self.checkarray(solver.getOutput("lam_x"),DMatrix([0,0]),str(socpsolver),digits=max(1,5-less_digits))
      self.assertAlmostEqual(solver.getOutput("cost")[0],2*xs+ys,max(1,5-less_digits),str(socpsolver))
            
  def test_multi(self):
    #  min  2 x + y
    #
    #    ||  x-5 , y-7 ||_2 <= 4
    #    ||  x/6 , y/5 ||_2 <= 1
    #
    #  solution is in cornerpoint of intersection
    c = DMatrix([2,1])
    G = sparsify(DMatrix([[1,0],[0,1],[1.0/6,0],[0,1.0/5]])).T
    H = DMatrix([-5,-7,0,0])
    E = sparsify(DMatrix([[0,0],[0,0]]))
    F = DMatrix([4,1])

    A = DMatrix(0,2)
    LBA = DMatrix()
    UBA = DMatrix()
    LBX = DMatrix([ 0 ]*2)
    UBX = DMatrix([ 100 ]*2)
    
    for socpsolver, socp_options, aux_options, re_init in socpsolvers:
      self.message("socpsolver: " + str(socpsolver))

<<<<<<< HEAD
      allopts = dict(socp_options)
      allopts["ni"] = [2,2]
      solver = SocpSolver("mysolver",socpsolver,{'g':G.sparsity(),'e':E.sparsity(),'a':A.sparsity()},allopts)
=======
      solver = SocpSolver(socpsolver,socpStruct(g=G.sparsity(),e=E.sparsity(),a=A.sparsity()))
      solver.setOption(socp_options)
      solver.setOption("ni",[2,2])
>>>>>>> 17c4ffae
      solver.init()

      try:
        less_digits=aux_options["less_digits"]
      except:
        less_digits=0

      solver.setInput(c,"c")
      solver.setInput(A,"a")
      solver.setInput(G,"g")
      solver.setInput(H,"h")
      solver.setInput(E,"e")
      solver.setInput(F,"f")
      solver.setInput(LBX,"lbx")
      solver.setInput(UBX,"ubx")
      solver.setInput(LBA,"lba")
      solver.setInput(UBA,"uba")

      solver.evaluate()

      self.checkarray(solver.getOutput(),DMatrix([1.655450403084473,4.805919456574478]),str(socpsolver),digits=max(1,5-less_digits))
      self.checkarray(solver.getOutput("lam_x"),DMatrix([0,0]),str(socpsolver),digits=max(1,5-less_digits))

  def test_all(self):
    #  min  2 x + y
    #   x,y
    #      
    #
    c = DMatrix([-2., 1., 5.])
    G = DMatrix([[-13,3,5],[-12,12,-6],[-3,6,2],[1,9,2],[-1,-19,3]]).T
    H = DMatrix([-3,-2,0,3,-42])
    E = DMatrix([[-12,-6,5],[-3,6,-10]]).T
    F = DMatrix([-12,27])
    A = DMatrix(0,3)
    LBA = DMatrix()
    UBA = DMatrix()
    LBX = DMatrix([ -inf ]*3)
    UBX = DMatrix([ inf ]*3)
    
    for socpsolver, socp_options, aux_options, re_init in socpsolvers:
      self.message("socpsolver: " + str(socpsolver))

<<<<<<< HEAD
      allopts = dict(socp_options)
      allopts["ni"] = [2,3]
      solver = SocpSolver("mysolver",socpsolver,{'g':G.sparsity(),'e':E.sparsity(),'a':A.sparsity()},allopts)

      try:
        less_digits=aux_options["less_digits"]
      except:
        less_digits=0
=======
      solver = SocpSolver(socpsolver,socpStruct(g=G.sparsity(),e=E.sparsity(),a=A.sparsity()))
      solver.setOption(socp_options)
      solver.setOption("ni",[2,3])
      solver.init()
>>>>>>> 17c4ffae

      try:
        less_digits=aux_options["less_digits"]
      except:
        less_digits=0

      solver.setInput(c,"c")
      solver.setInput(A,"a")
      solver.setInput(G,"g")
      solver.setInput(H,"h")
      solver.setInput(E,"e")
      solver.setInput(F,"f")
      solver.setInput(LBX,"lbx")
      solver.setInput(UBX,"ubx")
      solver.setInput(LBA,"lba")
      solver.setInput(UBA,"uba")

      solver.evaluate()

      # checked with http://abel.ee.ucla.edu/cvxopt/userguide/coneprog.html
      self.checkarray(solver.getOutput(),DMatrix([-5.0147928622,-5.766930599,-8.52180472]),str(socpsolver),digits=max(1,5-less_digits))

if __name__ == '__main__':
    unittest.main()<|MERGE_RESOLUTION|>--- conflicted
+++ resolved
@@ -37,12 +37,9 @@
 
 if SocpSolver.hasPlugin("mosek"):
   socpsolvers.append(("mosek",{ "MSK_DPAR_INTPNT_CO_TOL_REL_GAP":1e-10 },{"less_digits": 1},False))
-<<<<<<< HEAD
-=======
 
 if SocpSolver.hasPlugin("ecos"):
   socpsolvers.append(("ecos",{"abstol":1e-10,"reltol":1e-10},{"less_digits": 1},False))
->>>>>>> 17c4ffae
 
 print socpsolvers
   
@@ -69,21 +66,9 @@
     for socpsolver, socp_options, aux_options, re_init in socpsolvers:
       self.message("socpsolver: " + str(socpsolver))
 
-<<<<<<< HEAD
       allopts = dict(socp_options)
       allopts["ni"] = [2]
       solver = SocpSolver("mysolver",socpsolver,{'g':G.sparsity(),'e':E.sparsity(),'a':A.sparsity()},allopts)
-
-      try:
-        less_digits=aux_options["less_digits"]
-      except:
-        less_digits=0
-=======
-      solver = SocpSolver(socpsolver,socpStruct(g=G.sparsity(),e=E.sparsity(),a=A.sparsity()))
-      solver.setOption(socp_options)
-      solver.setOption("ni",[2])
-      solver.init()
->>>>>>> 17c4ffae
 
       try:
         less_digits=aux_options["less_digits"]
@@ -124,16 +109,9 @@
     for socpsolver, socp_options, aux_options, re_init in socpsolvers:
       self.message("socpsolver: " + str(socpsolver))
 
-<<<<<<< HEAD
       allopts = dict(socp_options)
       allopts["ni"] = [2]
       solver = SocpSolver("mysolver",socpsolver,{"g": G.sparsity(),"e":E.sparsity(),"a":A.sparsity()},allopts)
-=======
-      solver = SocpSolver(socpsolver,socpStruct(g=G.sparsity(),e=E.sparsity(),a=A.sparsity()))
-      solver.setOption(socp_options)
-      solver.setOption("ni",[2])
-      solver.init()
->>>>>>> 17c4ffae
 
       solver.setInput(c,"c")
       solver.setInput(A,"a")
@@ -170,21 +148,9 @@
     for socpsolver, socp_options, aux_options, re_init in socpsolvers:
       self.message("socpsolver: " + str(socpsolver))
 
-<<<<<<< HEAD
       allopts = dict(socp_options)
       allopts["ni"] = [2]
       solver = SocpSolver("mysolver",socpsolver,{'g':G.sparsity(),'e':E.sparsity(),'a':A.sparsity()},allopts)
-
-      try:
-        less_digits=aux_options["less_digits"]
-      except:
-        less_digits=0
-=======
-      solver = SocpSolver(socpsolver,socpStruct(g=G.sparsity(),e=E.sparsity(),a=A.sparsity()))
-      solver.setOption(socp_options)
-      solver.setOption("ni",[2])
-      solver.init()
->>>>>>> 17c4ffae
 
       try:
         less_digits=aux_options["less_digits"]
@@ -230,15 +196,9 @@
     for socpsolver, socp_options, aux_options, re_init in socpsolvers:
       self.message("socpsolver: " + str(socpsolver))
 
-<<<<<<< HEAD
       allopts = dict(socp_options)
       allopts["ni"] = [2,2]
       solver = SocpSolver("mysolver",socpsolver,{'g':G.sparsity(),'e':E.sparsity(),'a':A.sparsity()},allopts)
-=======
-      solver = SocpSolver(socpsolver,socpStruct(g=G.sparsity(),e=E.sparsity(),a=A.sparsity()))
-      solver.setOption(socp_options)
-      solver.setOption("ni",[2,2])
->>>>>>> 17c4ffae
       solver.init()
 
       try:
@@ -281,21 +241,9 @@
     for socpsolver, socp_options, aux_options, re_init in socpsolvers:
       self.message("socpsolver: " + str(socpsolver))
 
-<<<<<<< HEAD
       allopts = dict(socp_options)
       allopts["ni"] = [2,3]
       solver = SocpSolver("mysolver",socpsolver,{'g':G.sparsity(),'e':E.sparsity(),'a':A.sparsity()},allopts)
-
-      try:
-        less_digits=aux_options["less_digits"]
-      except:
-        less_digits=0
-=======
-      solver = SocpSolver(socpsolver,socpStruct(g=G.sparsity(),e=E.sparsity(),a=A.sparsity()))
-      solver.setOption(socp_options)
-      solver.setOption("ni",[2,3])
-      solver.init()
->>>>>>> 17c4ffae
 
       try:
         less_digits=aux_options["less_digits"]
