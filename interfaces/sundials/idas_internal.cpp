--- conflicted
+++ resolved
@@ -74,17 +74,10 @@
 
   is_init = false;
 
-<<<<<<< HEAD
-  ny_ = f.input(DAE_Y).get().numel();
-  nq_ = q.isNull() ? 0 : q.output().get().numel();
-  int np = f.input(DAE_P).get().numel();
-  int nz = f.input(DAE_Z).get().numel();
-=======
   ny_ = f.input(DAE_Y).numel();
   nq_ = q.isNull() ? 0 : q.output().numel();
   int np = f.input(DAE_P).numel();
   int nz = f.input(DAE_Z).numel();
->>>>>>> 70136d96
   setDimensions(ny_+nq_,np,nz);
   nyz_ = ny_ + nz;
   ncheck_ = 0;
@@ -433,11 +426,7 @@
       if(np_>0){
         yBB_.resize(nadir_);
         for(int i=0; i<nadir_; ++i){
-<<<<<<< HEAD
-          yBB_[i] = N_VMake_Serial(np_,&input(INTEGRATOR_P).getAdj(i)[0]);
-=======
           yBB_[i] = N_VMake_Serial(np_,&adjSens(INTEGRATOR_P,i)[0]);
->>>>>>> 70136d96
         }
       }
 
@@ -538,10 +527,6 @@
 }
 
 
-<<<<<<< HEAD
-static int counter = 0;
-=======
->>>>>>> 70136d96
 void IdasInternal::res(double t, const double* yz, const double* yp, double* r){
 
   // Get time
@@ -552,11 +537,7 @@
   f_.setInput(yz,DAE_Y);
   f_.setInput(yp,DAE_YDOT);
   f_.setInput(yz+ny_,DAE_Z);
-<<<<<<< HEAD
-  f_.setInput(input(INTEGRATOR_P).get(),DAE_P);
-=======
   f_.setInput(input(INTEGRATOR_P),DAE_P);
->>>>>>> 70136d96
 
   // Evaluate
   f_.evaluate();
@@ -567,10 +548,6 @@
   // Check the result for consistency
   for(int i=0; i<ny_+nz_; ++i){
     if(isnan(r[i]) || isinf(r[i])){
-<<<<<<< HEAD
-      if(verbose_)
-        cerr << "Warning: The " << i << "-th component of the DAE residual is " << r[i] << " at time t=" << t << "." << endl;
-=======
       if(verbose_){
         stringstream ss;
         ss << "Warning: The " << i << "-th component of the DAE residual is " << r[i] << " at time t=" << t << ".";
@@ -584,7 +561,6 @@
           cout << "residual = " << f_.output() << endl;
         }
       }
->>>>>>> 70136d96
       throw 1;
     }
   }
@@ -711,13 +687,10 @@
 
 void IdasInternal::reset(int fsens_order, int asens_order){
   log("IdasInternal::reset","begin");
-<<<<<<< HEAD
-=======
   
   // If we have forward sensitivities, rest one extra time without forward sensitivities to get a consistent initial guess
   if(fsens_order>0 && getOption("extra_fsens_calc_ic").toInt())
     reset(0,asens_order);
->>>>>>> 70136d96
 
   // Reset timers
   t_res = t_fres = t_jac = t_lsolve = t_lsetup_jac = t_lsetup_fac = 0;
@@ -774,81 +747,6 @@
   // Correct initial conditions, if necessary
   int calc_ic = getOption("calc_ic").toInt();
   if(calc_ic){
-<<<<<<< HEAD
-    log("IdasInternal::reset","trying to find initial values");
-    if(monitored("IdasInternal::reset")){
-      cout << "initial guess: " << endl;
-      cout << "x0 = " << argument(INTEGRATOR_X0) << endl;
-      cout << "xp0 = " << argument(INTEGRATOR_XP0) << endl;
-      cout << "z0 = " << argument(INTEGRATOR_Z0) << endl;
-    }
-
-    int icopt = IDA_YA_YDP_INIT; // calculate z and xdot given x
-    // int icopt = IDA_Y_INIT; // calculate z and x given zdot and xdot (e.g. start in stationary)
-
-    double t_first = hasSetOption("first_time") ? getOption("first_time").toDouble() : tf;
-    flag = IDACalcIC(mem_, icopt , t_first);
-    if(flag != IDA_SUCCESS) idas_error("IDACalcIC",flag);
-
-    // Retrieve the initial values
-    flag = IDAGetConsistentIC(mem_, yz_, yP_);
-    if(flag != IDA_SUCCESS) idas_error("IDAGetConsistentIC",flag);
-
-    // Save the algebraic state
-    const double *yzd = NV_DATA_S(yz_);
-    copy(yzd+ny_,yzd+ny_+nz_, argument(INTEGRATOR_Z0).begin());
-    
-    // Save the differential state derivatives
-    const double *yPd = NV_DATA_S(yP_);
-    copy(yPd,yPd+ny_, argument(INTEGRATOR_XP0).begin());
-    
-    // Print progress
-    log("IdasInternal::reset","found consistent initial values");
-    if(monitored("IdasInternal::reset")){
-      cout << "x0 = " << argument(INTEGRATOR_X0) << endl;
-      cout << "xp0 = " << argument(INTEGRATOR_XP0) << endl;
-      cout << "z0 = " << argument(INTEGRATOR_Z0) << endl;
-    }
-  }
-  log("IdasInternal::reset","end");
-}
-  
-void IdasInternal::integrate(double t_out){
-  log("IdasInternal::integrate","begin");
-  int flag;
-  
-  // tolerance
-  double ttol = 1e-9;
-  if(fabs(t_-t_out)<ttol){
-    // Save the final state
-    setFinalState();
-    
-    if(fsens_order_>0){
-      // Set the obtained forward sensitivities
-      setForwardSensitivities();
-    }
-    log("IdasInternal::integrate","end, already at the end of the horizon end");
-    return;
-  }
-
-  if(asens_order_>0){
-    log("IdasInternal::integrate","integration with taping");
-    flag = IDASolveF(mem_, t_out, &t_, yz_, yP_, IDA_NORMAL, &ncheck_);
-    if(flag != IDA_SUCCESS && flag != IDA_TSTOP_RETURN) idas_error("IDASolveF",flag);
-    
-  } else {
-    log("IdasInternal::integrate","integration without taping");
-    flag = IDASolve(mem_, t_out, &t_, yz_, yP_, IDA_NORMAL);
-    if(flag != IDA_SUCCESS && flag != IDA_TSTOP_RETURN) idas_error("IDASolve",flag);
-  }
-
-  log("IdasInternal::integrate","integration complete");
-
-  if(nq_>0){
-    double tret;
-    flag = IDAGetQuad(mem_, &tret, yQ_);
-    if(flag != IDA_SUCCESS) idas_error("IDAGetQuad",flag);
-=======
     correctInitialConditions();
   }
     
@@ -912,7 +810,6 @@
         cout << "z0_seed = " << fwdSeed(INTEGRATOR_Z0,dir) << endl;
       }
     }
->>>>>>> 70136d96
   }
   log("IdasInternal::correctInitialConditions","end");
 }
@@ -1474,8 +1371,6 @@
 }
 
 void IdasInternal::psetup(double t, N_Vector yz, N_Vector yp, N_Vector rr, double cj, N_Vector tmp1, N_Vector tmp2, N_Vector tmp3){
-//   log("IdasInternal::psetup","begin");
-
   // Get time
   time1 = clock();
 
@@ -1504,10 +1399,6 @@
   time1 = clock();
   t_lsetup_fac += double(time1-time2)/CLOCKS_PER_SEC;
 
-<<<<<<< HEAD
-  // log("IdasInternal::psetup","end");
-=======
->>>>>>> 70136d96
 }
 
 int IdasInternal::lsetup_wrapper(IDAMem IDA_mem, N_Vector yzp, N_Vector ypp, N_Vector resp, N_Vector vtemp1, N_Vector vtemp2, N_Vector vtemp3){
@@ -1763,19 +1654,6 @@
   return linsol_;
 }
   
-<<<<<<< HEAD
-void IdasInternal::getInitialState(){
-  const double *x0 = &input(INTEGRATOR_X0).get()[0];
-  const double *xp0 = &input(INTEGRATOR_XP0).get()[0];
-  const double *z0 = &input(INTEGRATOR_Z0).get()[0];
-  
-  double *yz = NV_DATA_S(yz_);
-  double *yp = NV_DATA_S(yP_);
-  
-  copy(x0,x0+ny_,yz);
-  copy(xp0,xp0+ny_,yp);
-  copy(z0,z0+nz_,yz+ny_);
-=======
 void IdasInternal::copyNV(const Matrix<double>& x, const Matrix<double>& xp, const Matrix<double>& z, N_Vector& yz, N_Vector& yP, N_Vector& yQ){
   double *yzd = NV_DATA_S(yz);
   double *yPd = NV_DATA_S(yP);
@@ -1783,7 +1661,6 @@
   copy(x.begin(), x.begin()+ny_, yzd);
   copy(xp.begin(), xp.begin()+ny_, yPd);
   copy(z.begin(), z.end(), yzd+ny_);
->>>>>>> 70136d96
 
   if(nq_>0){
     double *yQd = NV_DATA_S(yQ);
@@ -1791,117 +1668,47 @@
   }
 }
   
-<<<<<<< HEAD
-void IdasInternal::setFinalState(){
-  double *xf = &output(INTEGRATOR_XF).get()[0];
-  double *xpf = &output(INTEGRATOR_XPF).get()[0];
-  double *zf = &output(INTEGRATOR_ZF).get()[0];
-
-  const double *yz = NV_DATA_S(yz_);
-  const double *yp = NV_DATA_S(yP_);
-  
-  copy(yz,yz+ny_,xf);
-  copy(yz+ny_,yz+ny_+nz_,zf);
-  copy(yp,yp+ny_,xpf);
+void IdasInternal::copyNV(const N_Vector& yz, const N_Vector& yP, const N_Vector& yQ, Matrix<double>& x, Matrix<double>& xp, Matrix<double>& z){
+  const double *yzd = NV_DATA_S(yz);
+  const double *ypd = NV_DATA_S(yP);
+  
+  copy(yzd,yzd+ny_,x.begin());
+  copy(yzd+ny_,yzd+ny_+nz_,z.begin());
+  copy(ypd,ypd+ny_,xp.begin());
   
   if(nq_>0){
-    const double *yQ = NV_DATA_S(yQ_);
-    copy(yQ,yQ+nq_, xf+ny_);
-  }
-}
-
-void IdasInternal::getForwardSeeds(){
-  for(int i=0; i<nfdir_; ++i){
-    const double *x0 = &input(INTEGRATOR_X0).getFwd(i)[0];
-    const double *xp0 = &input(INTEGRATOR_XP0).getFwd(i)[0];
-    const double *z0 = &input(INTEGRATOR_Z0).getFwd(i)[0];
-
-    double *yz = NV_DATA_S(yzS_[i]);
-    double *yp = NV_DATA_S(yPS_[i]);
+    const double *yQd = NV_DATA_S(yQ);
+    copy(yQd,yQd+nq_, x.begin()+ny_);
+  }
+}
+
+void IdasInternal::getAdjointSeeds(){
+  for(int i=0; i<nadir_; ++i){
+    const double *x0 = &adjSeed(INTEGRATOR_XF,i)[0];
+    const double *xp0 = &adjSeed(INTEGRATOR_XPF,i)[0];
+    const double *z0 = &adjSeed(INTEGRATOR_ZF,i)[0];
+
+    double *yz = NV_DATA_S(yzB_[i]);
+    double *yp = NV_DATA_S(yPB_[i]);
 
     copy(x0,x0+ny_,yz);
     copy(xp0,xp0+ny_,yp);
     copy(z0,z0+nz_,yz+ny_);
-    
-    if(nq_>0){
-      double *yQ = NV_DATA_S(yQS_[i]);
-      copy(x0+ny_,x0+ny_+nq_, yQ);
-    }
-  }
-}
-
-void IdasInternal::setForwardSensitivities(){
-  for(int i=0; i<nfdir_; ++i){
-    double *xf = &output(INTEGRATOR_XF).getFwd(i)[0];
-    double *xpf = &output(INTEGRATOR_XPF).getFwd(i)[0];
-    double *zf = &output(INTEGRATOR_ZF).getFwd(i)[0];
-
-    const double *yz = NV_DATA_S(yzS_[i]);
-    const double *yp = NV_DATA_S(yPS_[i]);
+  }
+}
+
+void IdasInternal::setAdjointSensitivities(){
+  for(int i=0; i<nadir_; ++i){
+    double *xf = &adjSens(INTEGRATOR_X0,i)[0];
+    double *xpf = &adjSens(INTEGRATOR_XP0,i)[0];
+    double *zf = &adjSens(INTEGRATOR_Z0,i)[0];
+    
+    const double *yz = NV_DATA_S(yzB_[i]);
+    const double *yp = NV_DATA_S(yPB_[i]);
   
     copy(yz,yz+ny_,xf);
     copy(yp,yp+ny_,xpf);
     copy(yz+ny_,yz+ny_+nz_,zf);
-    
-    if(nq_>0){
-      const double *yQ = NV_DATA_S(yQS_[i]);
-      copy(yQ,yQ+nq_, xf+ny_);
-    }
-=======
-void IdasInternal::copyNV(const N_Vector& yz, const N_Vector& yP, const N_Vector& yQ, Matrix<double>& x, Matrix<double>& xp, Matrix<double>& z){
-  const double *yzd = NV_DATA_S(yz);
-  const double *ypd = NV_DATA_S(yP);
-  
-  copy(yzd,yzd+ny_,x.begin());
-  copy(yzd+ny_,yzd+ny_+nz_,z.begin());
-  copy(ypd,ypd+ny_,xp.begin());
-  
-  if(nq_>0){
-    const double *yQd = NV_DATA_S(yQ);
-    copy(yQd,yQd+nq_, x.begin()+ny_);
->>>>>>> 70136d96
-  }
-}
-
-void IdasInternal::getAdjointSeeds(){
-  for(int i=0; i<nadir_; ++i){
-<<<<<<< HEAD
-    const double *x0 = &output(INTEGRATOR_XF).getAdj(i)[0];
-    const double *xp0 = &output(INTEGRATOR_XPF).getAdj(i)[0];
-    const double *z0 = &output(INTEGRATOR_ZF).getAdj(i)[0];
-=======
-    const double *x0 = &adjSeed(INTEGRATOR_XF,i)[0];
-    const double *xp0 = &adjSeed(INTEGRATOR_XPF,i)[0];
-    const double *z0 = &adjSeed(INTEGRATOR_ZF,i)[0];
->>>>>>> 70136d96
-
-    double *yz = NV_DATA_S(yzB_[i]);
-    double *yp = NV_DATA_S(yPB_[i]);
-
-    copy(x0,x0+ny_,yz);
-    copy(xp0,xp0+ny_,yp);
-    copy(z0,z0+nz_,yz+ny_);
-  }
-}
-
-void IdasInternal::setAdjointSensitivities(){
-  for(int i=0; i<nadir_; ++i){
-<<<<<<< HEAD
-    double *xf = &input(INTEGRATOR_X0).getAdj(i)[0];
-    double *xpf = &input(INTEGRATOR_XP0).getAdj(i)[0];
-    double *zf = &input(INTEGRATOR_Z0).getAdj(i)[0];
-=======
-    double *xf = &adjSens(INTEGRATOR_X0,i)[0];
-    double *xpf = &adjSens(INTEGRATOR_XP0,i)[0];
-    double *zf = &adjSens(INTEGRATOR_Z0,i)[0];
->>>>>>> 70136d96
-    
-    const double *yz = NV_DATA_S(yzB_[i]);
-    const double *yp = NV_DATA_S(yPB_[i]);
-  
-    copy(yz,yz+ny_,xf);
-    copy(yp,yp+ny_,xpf);
-    copy(yz+ny_,yz+ny_+nz_,zf);
   }
 }
 
